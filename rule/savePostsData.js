--- conflicted
+++ resolved
@@ -142,14 +142,7 @@
 
   const { msgBiz, msgMid, msgIdx } = doc;
 
-<<<<<<< HEAD
-  console.log("global_error_msg:", body.indexOf('global_error_msg') > -1 || body.indexOf('icon_msg warn') > -1);
-
-  // 判断此文是否失效
-  if (body.indexOf('global_error_msg') > -1 || body.indexOf('icon_msg warn') > -1) {
-=======
   if (doc.isFail) {
->>>>>>> bde63efd
     await models.Post.findOneAndUpdate(
       { msgBiz, msgMid, msgIdx },
       { isFail: true },
@@ -208,63 +201,29 @@
   if (pageConfig.isSavePostContent) {
     let content, html;
 
-<<<<<<< HEAD
-    if (doc) {
-      if (doc.html && pageConfig.saveContentType === 'html') {
-        shouldSaveToDb = true;
-      } else if (doc.content && pageConfig.saveContentType === 'text') {
-        shouldSaveToDb = true;
-      }
-    }
-
-    console.log("shouldSaveToDb:", shouldSaveToDb);
-
-    if (shouldSaveToDb) {
-      const $ = cheerio.load(body, { decodeEntities: false });
-      let content, html;
-
-      if (pageConfig.saveContentType === 'html') {
-        html = $('#js_content').html() || '';
-        // content = $('#js_content').text() || '';
-      } else {
-        // content = $('#js_content').text() || '';
-      }
-
-      // if (content) content = content.trim();
-      if (html) html = html = html.trim();
-
-      if (content || html) {
-        const updateObj = { msgBiz, msgMid, msgIdx };
-        // if (content) updateObj.content = content;
-        if (html) updateObj.html = html;
-        updateObj.viewed = true;
-        updateObj.imported = false;
-        await models.Post.findOneAndUpdate(
-          { msgBiz, msgMid, msgIdx },
-          { $set: updateObj },
-          { upsert: true }
-        );
-        logger.info('[save post content] %s %s %s %s', msgBiz, msgMid, msgIdx, title);
-      }
-=======
     if (pageConfig.saveContentType === 'html') {
       html = await ch.toHtml();
-      content = await ch.toText();
+      // html = $('#js_content').html() || '';
+      // content = $('#js_content').text() || '';
     } else {
-      content = await ch.toText();
-    }
+      // content = $('#js_content').text() || '';
+    }
+
+    // if (content) content = content.trim();
+    if (html) html = html = html.trim();
 
     if (content || html) {
       const updateObj = { msgBiz, msgMid, msgIdx };
-      if (content) updateObj.content = content;
+      // if (content) updateObj.content = content;
       if (html) updateObj.html = html;
+      updateObj.viewed = true;
+      updateObj.imported = false;
       await models.Post.findOneAndUpdate(
         { msgBiz, msgMid, msgIdx },
         { $set: updateObj },
         { upsert: true }
       );
       logger.info('[save post content] %s %s %s %s', msgBiz, msgMid, msgIdx, title);
->>>>>>> bde63efd
     }
   }
 }

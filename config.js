--- conflicted
+++ resolved
@@ -81,11 +81,7 @@
 
       // 是否保存微信文章内容
       // 内容占用很多空间，尤其是html形式
-<<<<<<< HEAD
       isSavePostContent: true,
-=======
-      isSavePostContent: isDev ? true : false,
->>>>>>> bde63efd
       // 保存内容的形式: html/text
       saveContentType: 'html',
     },
@@ -115,7 +111,6 @@
     isCrawlComments: true,
 
     // 优化项：是否替换掉所有的图片请求
-<<<<<<< HEAD
     isReplaceImg: false,
     // 优化项：是否替换手机上显示的正文内容
     isReplacePostBody: false,
@@ -124,11 +119,6 @@
   mp: {
     cookie: '',
     token: '',
-=======
-    isReplaceImg: isDev ? false : true,
-    // 优化项：是否替换手机上显示的正文内容
-    isReplacePostBody: isDev ? false : true,
->>>>>>> bde63efd
   },
 
   // 添加代理基本认证
